--- conflicted
+++ resolved
@@ -3,12 +3,7 @@
   "version": "1.0.0",
   "private": true,
   "scripts": {
-<<<<<<< HEAD
-    "prestart": "if [ ! -d .venv ]; then python3 -m venv .venv; fi && .venv/bin/python -m pip install --upgrade pip && .venv/bin/python -m pip install --no-cache-dir -r requirements.txt",
-    "start": ".venv/bin/python -m uvicorn app.main:app --host 0.0.0.0 --port $PORT"
-=======
     "prestart": "python3 -m pip install --no-cache-dir -r requirements.txt",
     "start": "python3 -m uvicorn app.main:app --host 0.0.0.0 --port $PORT"
->>>>>>> 638e4ef7
   }
 }